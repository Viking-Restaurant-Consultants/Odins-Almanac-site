{
  "name": "odins-eye-server",
  "version": "1.0.0",
  "description": "Odin's Eye Restaurant Intelligence Platform - Backend Server with Viking-themed battle intelligence for actual vs theoretical inventory management",
  "main": "index.js",
  "scripts": {
    "start": "node index.js",
    "dev": "nodemon index.js",
    "test": "jest",
    "lint": "eslint .",
    "health-check": "node scripts/health-check.js"
  },
  "keywords": [
    "restaurant",
    "intelligence",
    "inventory",
    "azure",
    "cosmos-db",
    "predictive",
    "par-levels",
    "viking",
    "odins-eye"
  ],
  "author": "Odin's Eye Development Team",
  "license": "MIT",
  "dependencies": {
<<<<<<< HEAD
    "dotenv": "^17.2.3",
    "express": "^4.18.2",
    "stripe": "^14.0.0"
=======
    "@azure/cosmos": "^4.7.0",
    "@azure/identity": "^4.13.0",
    "compression": "^1.8.1",
    "cors": "^2.8.5",
    "dotenv": "^16.6.1",
    "express": "^4.21.2",
    "express-rate-limit": "^7.5.1",
    "helmet": "^7.2.0",
    "joi": "^17.13.3",
    "jsonwebtoken": "^9.0.2",
    "jwks-rsa": "^3.2.0",
    "morgan": "^1.10.1",
    "passport": "^0.7.0",
    "passport-azure-ad": "^4.3.5",
    "stripe": "^14.25.0",
    "winston": "^3.18.3"
  },
  "devDependencies": {
    "eslint": "^8.55.0",
    "jest": "^29.7.0",
    "nodemon": "^3.1.10",
    "supertest": "^6.3.3"
  },
  "engines": {
    "node": ">=18.0.0"
  },
  "repository": {
    "type": "git",
    "url": "https://github.com/your-org/odins-almanac-site.git"
>>>>>>> 56fb71ab
  }
}<|MERGE_RESOLUTION|>--- conflicted
+++ resolved
@@ -24,11 +24,6 @@
   "author": "Odin's Eye Development Team",
   "license": "MIT",
   "dependencies": {
-<<<<<<< HEAD
-    "dotenv": "^17.2.3",
-    "express": "^4.18.2",
-    "stripe": "^14.0.0"
-=======
     "@azure/cosmos": "^4.7.0",
     "@azure/identity": "^4.13.0",
     "compression": "^1.8.1",
@@ -58,6 +53,5 @@
   "repository": {
     "type": "git",
     "url": "https://github.com/your-org/odins-almanac-site.git"
->>>>>>> 56fb71ab
   }
 }